import sys
from pathlib import Path

sys.path.append(str(Path(__file__).resolve().parents[1]))

import json
import pandas as pd
import utils
from llm import categorize_expense, normalize_payees


def test_amzn_digital_normalization():
    payee1 = 'AMZN Digital*GM3C83WE 888-802-3080 WA        09/30'
    payee2 = 'AMZN Digital*K67VZ1R2 888-802-3080 WA        10/30'
    assert utils.normalize_payee(payee1) == 'AMZN DIGITAL'
    assert utils.normalize_payee(payee2) == 'AMZN DIGITAL'


def test_godaddy_normalization():
    payee1 = 'DNH*GODADDY #1234567 480-5058877 AZ        09/30'
    payee2 = 'DNH*GODADDY #7654321 800-9876543 AZ        10/30'
    assert utils.normalize_payee(payee1) == utils.normalize_payee(payee2) == 'DNH*GODADDY AZ'


class DummyResponse:
    def __init__(self, text):
        self.output_text = text


def test_llm_called_for_r_and_d(monkeypatch):
    calls = {}

<<<<<<< HEAD
    def fake_create(model, input, temperature=None, seed=None):
        assert model == "o3"
=======
    def fake_create(model, input, temperature=None):
>>>>>>> d4545cf2
        calls["called"] = True
        return DummyResponse("Research & Development")

    monkeypatch.setattr("llm.client.responses.create", fake_create)

    result = categorize_expense("AMZN Digital", 16.99, "Research & dev")
    assert result == "Research & Development"
    assert calls.get("called")


def test_confirm_category_override(monkeypatch):
    monkeypatch.setattr("builtins.input", lambda _: "Software & Subscriptions")
    assert (
        utils.confirm_category("Research & Development")
        == "Software & Subscriptions"
    )

    monkeypatch.setattr("builtins.input", lambda _: "")
    assert utils.confirm_category("Travel") == "Travel"


def test_llm_normalizes_payees(monkeypatch):
    payee1 = 'AMZN Digital*GM3C83WE 888-802-3080 WA        09/30'
    payee2 = 'AMZN Digital*K67VZ1R2 888-802-3080 WA        10/30'

<<<<<<< HEAD
    calls = {}

    def fake_create(model, input, **kwargs):
        assert model == "o3"
=======
    def fake_create(model, input, temperature=None):
        assert temperature == 0
>>>>>>> d4545cf2
        mapping = {
            payee1: "AMZN DIGITAL",
            payee2: "AMZN DIGITAL",
        }
<<<<<<< HEAD
        calls["called"] = True
        return DummyResponse(json.dumps(mapping))
=======
        return DummyResponse(json.dumps(mapping))

    calls = {}
    def wrapper(model, input, temperature=None):
        calls["called"] = True
        return fake_create(model, input, temperature=temperature)
>>>>>>> d4545cf2

    monkeypatch.setattr("llm.client.responses.create", fake_create)

    result = normalize_payees([payee1, payee2])
    assert result[payee1] == "AMZN DIGITAL"
    assert result[payee2] == "AMZN DIGITAL"
    assert calls.get("called")


<<<<<<< HEAD
def test_categorize_expense_deterministic(monkeypatch):
    counter = {"n": 0}

    def fake_create(model, input, temperature=None, seed=None):
        assert model == "o3"
        if temperature == 0:
            return DummyResponse("Meals & Entertainment")
        counter["n"] += 1
        return DummyResponse(f"Category {counter['n']}")

    monkeypatch.setattr("llm.client.responses.create", fake_create)

    first = categorize_expense("Starbuchs LTD", 6.18, "Coffee with client")
    second = categorize_expense("Starbuchs LTD", 6.18, "Coffee with client")

    assert first == "Meals & Entertainment"
=======
def test_normalize_payees_deterministic(monkeypatch):
    payees = ["Store A", "Store B"]

    def fake_create(model, input, temperature=None):
        fake_create.counter += 1
        suffix = "" if temperature == 0 else str(fake_create.counter)
        mapping = {p: f"{p}_CANONICAL{suffix}" for p in payees}
        return DummyResponse(json.dumps(mapping))

    fake_create.counter = 0

    monkeypatch.setattr("llm.client.responses.create", fake_create)

    first = normalize_payees(payees)
    second = normalize_payees(payees)

>>>>>>> d4545cf2
    assert first == second


def test_propagate_vendor_info():
    df = pd.DataFrame(
        {
            "payee": ["A", "A", "B"],
            "normalized_payee": ["A", "A", "B"],
            "date": pd.to_datetime(["2024-01-01", "2024-01-02", "2024-01-03"]),
            "amount": [1, 2, 3],
            "note": ["", "", ""],
            "category": ["", "", ""],
        }
    )
    updated = utils.propagate_vendor_info(df, "A", "Coffee", "Meals")
    assert (updated.loc[updated["normalized_payee"] == "A", "note"] == "Coffee").all()
    assert (updated.loc[updated["normalized_payee"] == "A", "category"] == "Meals").all()
    assert updated.loc[updated["normalized_payee"] == "B", "note"].iloc[0] == ""


def test_generate_summary():
    df = pd.DataFrame(
        {
            "category": ["Meals", "Meals", "Office"],
            "amount": [10, 20, 30],
        }
    )
    summary = utils.generate_summary(df)
    meals_total = summary.loc[summary["category"] == "Meals", "total_amount"].iloc[0]
    office_total = summary.loc[summary["category"] == "Office", "total_amount"].iloc[0]
    assert meals_total == 30
    assert office_total == 30


def test_account_type_separates_tables(monkeypatch, tmp_path):
    monkeypatch.setattr(utils, "llm_normalize_payees", lambda payees: {p: p for p in payees})
    monkeypatch.chdir(tmp_path)
    (tmp_path / "data").mkdir()

    df_business = pd.DataFrame(
        {
            "payee": ["BizCo"],
            "date": pd.to_datetime(["2024-01-01"]),
            "amount": [100],
            "note": [""],
            "category": [""],
        }
    )
    df_personal = pd.DataFrame(
        {
            "payee": ["Home"],
            "date": pd.to_datetime(["2024-02-01"]),
            "amount": [200],
            "note": [""],
            "category": [""],
        }
    )

    utils.save_table(df_business, account_type="business")
    utils.save_table(df_personal, account_type="personal")

    loaded_business = utils.load_existing_table(account_type="business")
    loaded_personal = utils.load_existing_table(account_type="personal")

    assert loaded_business["payee"].tolist() == ["BizCo"]
    assert loaded_personal["payee"].tolist() == ["Home"]<|MERGE_RESOLUTION|>--- conflicted
+++ resolved
@@ -30,12 +30,9 @@
 def test_llm_called_for_r_and_d(monkeypatch):
     calls = {}
 
-<<<<<<< HEAD
     def fake_create(model, input, temperature=None, seed=None):
         assert model == "o3"
-=======
-    def fake_create(model, input, temperature=None):
->>>>>>> d4545cf2
+
         calls["called"] = True
         return DummyResponse("Research & Development")
 
@@ -61,30 +58,17 @@
     payee1 = 'AMZN Digital*GM3C83WE 888-802-3080 WA        09/30'
     payee2 = 'AMZN Digital*K67VZ1R2 888-802-3080 WA        10/30'
 
-<<<<<<< HEAD
     calls = {}
 
     def fake_create(model, input, **kwargs):
         assert model == "o3"
-=======
-    def fake_create(model, input, temperature=None):
-        assert temperature == 0
->>>>>>> d4545cf2
+
         mapping = {
             payee1: "AMZN DIGITAL",
             payee2: "AMZN DIGITAL",
         }
-<<<<<<< HEAD
         calls["called"] = True
         return DummyResponse(json.dumps(mapping))
-=======
-        return DummyResponse(json.dumps(mapping))
-
-    calls = {}
-    def wrapper(model, input, temperature=None):
-        calls["called"] = True
-        return fake_create(model, input, temperature=temperature)
->>>>>>> d4545cf2
 
     monkeypatch.setattr("llm.client.responses.create", fake_create)
 
@@ -94,7 +78,6 @@
     assert calls.get("called")
 
 
-<<<<<<< HEAD
 def test_categorize_expense_deterministic(monkeypatch):
     counter = {"n": 0}
 
@@ -111,24 +94,6 @@
     second = categorize_expense("Starbuchs LTD", 6.18, "Coffee with client")
 
     assert first == "Meals & Entertainment"
-=======
-def test_normalize_payees_deterministic(monkeypatch):
-    payees = ["Store A", "Store B"]
-
-    def fake_create(model, input, temperature=None):
-        fake_create.counter += 1
-        suffix = "" if temperature == 0 else str(fake_create.counter)
-        mapping = {p: f"{p}_CANONICAL{suffix}" for p in payees}
-        return DummyResponse(json.dumps(mapping))
-
-    fake_create.counter = 0
-
-    monkeypatch.setattr("llm.client.responses.create", fake_create)
-
-    first = normalize_payees(payees)
-    second = normalize_payees(payees)
-
->>>>>>> d4545cf2
     assert first == second
 
 
